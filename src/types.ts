declare global {
  interface Window {
    umami?: {
<<<<<<< HEAD
      track: (eventName: string, eventData?: Record<string, unknown>) => void;
=======
      track: (eventName: string, eventData?: Record<string, any>) => void;
>>>>>>> 63de0ec6
    };
  }
}

// Optimization Types
export type OptimizationStrategy = 'balanced' | 'miniBreaks' | 'longWeekends' | 'weekLongBreaks' | 'extendedVacations';

export interface OptimizedDay {
    date: string;
    isWeekend: boolean;
    isPTO: boolean;
    isPartOfBreak: boolean;
    isPublicHoliday: boolean;
    publicHolidayName?: string;
    isCompanyDayOff: boolean;
    companyDayName?: string;
}

export interface Break {
    startDate: string;
    endDate: string;
    days: OptimizedDay[];
    totalDays: number;
    ptoDays: number;
    publicHolidays: number;
    weekends: number;
    companyDaysOff: number;
}

export interface OptimizationStats {
    totalPTODays: number;
    totalPublicHolidays: number;
    totalNormalWeekends: number;
    totalExtendedWeekends: number;
    totalCompanyDaysOff: number;
    totalDaysOff: number;
}

export interface OptimizationResult {
    days: OptimizedDay[];
    breaks: Break[];
    stats: OptimizationStats;
}

export interface CompanyDayOff {
    date: string;           // Date in 'yyyy-MM-dd' format
    name: string;          // Description or name of the company day off
    isRecurring?: boolean; // Whether this applies to all matching weekdays in a date range
    startDate?: string;    // If recurring, the start date of the range
    endDate?: string;      // If recurring, the end date of the range
    weekday?: number;      // If recurring, the day of week (0-6, where 0 is Sunday)
}

export interface OptimizationParams {
    numberOfDays: number;
    strategy?: OptimizationStrategy;
    year?: number;
    holidays?: Array<{ date: string, name: string }>;
    companyDaysOff?: Array<CompanyDayOff>;
}

export interface StrategyOption {
    id: OptimizationStrategy;
    label: string;
    description: string;
}

// Tailwind CSS color types
// Standard Tailwind color palette
type TailwindColor = 
  | 'slate' | 'gray' | 'zinc' | 'neutral' | 'stone' // Gray scales
  | 'red' | 'orange' | 'amber' | 'yellow' | 'lime' | 'green' | 'emerald' | 'teal' // Warm to cool colors
  | 'cyan' | 'sky' | 'blue' | 'indigo' | 'violet' | 'purple' | 'fuchsia' | 'pink' | 'rose'; // Cool to warm colors

// Special colors and utility colors
type SpecialColor = 'black' | 'white' | 'transparent' | 'current';

// Application-specific color schemes
type AppSpecificColorScheme = 'today' | 'past';

// Type definitions for the structure of color scheme elements
export interface TailwindColorStyles {
  bg: string;    // Background color classes (e.g., "bg-blue-100 dark:bg-blue-900/50")
  text: string;  // Text color classes (e.g., "text-blue-600 dark:text-blue-300")
  ring: string;  // Ring/outline classes (e.g., "ring-blue-400/20 dark:ring-blue-300/20")
}

interface TooltipStyles {
  icon: string;  // Icon color classes
  bg: string;    // Background color classes
}

interface CardStyles {
  hover: string; // Hover state classes
  ring?: string; // Optional ring/outline classes
}

// The complete structure of a color scheme definition
interface ColorSchemeDefinition {
  icon: TailwindColorStyles;
  tooltip: TooltipStyles;
  card: CardStyles;
  calendar: TailwindColorStyles;
}

export type PossibleColors = TailwindColor | SpecialColor | AppSpecificColorScheme;
// The complete COLOR_SCHEMES object type
export type ColorSchemes = Record<PossibleColors, ColorSchemeDefinition>; // Declare Umami tracking type for TypeScript<|MERGE_RESOLUTION|>--- conflicted
+++ resolved
@@ -1,11 +1,8 @@
+
 declare global {
   interface Window {
     umami?: {
-<<<<<<< HEAD
       track: (eventName: string, eventData?: Record<string, unknown>) => void;
-=======
-      track: (eventName: string, eventData?: Record<string, any>) => void;
->>>>>>> 63de0ec6
     };
   }
 }
